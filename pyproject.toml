[project]
name = "libICEpost"
<<<<<<< HEAD
version = "0.10.dev1"
=======
version = "0.10.2"
>>>>>>> 6662d152

authors = [
  { name="Federico Ramognino", email="federico.ramognino@polimi.it" },
]
description = "Postprocessing of data sampled from internal combustion engines (Experimental, 1D/0D (Gasdyn), 3D (LibICE), etc.)"
readme = "README.md"

requires-python = "~=3.11"
dependencies = [
  'chempy',
  'tqdm',
  'colorama',
  'pandas',
  'bidict',
  'cantera',
  'numpy',
  'cachetools'
]

classifiers = [
    "Development Status :: 3 - Alpha",
    "Programming Language :: Python :: 3",
    "License :: OSI Approved :: MIT License",
    "Operating System :: OS Independent",
]

[tool.setuptools.package-data]
"*" = ["*.json", "*.patch"]

[project.scripts]
libICEpost-applyPatches = "libICEpost.scripts.applyPatches:main"

[project.urls]
Homepage = "https://github.com/RamogninoF/LibICE-post"
Issues = "https://github.com/RamogninoF/LibICE-post/issues"<|MERGE_RESOLUTION|>--- conflicted
+++ resolved
@@ -1,10 +1,6 @@
 [project]
 name = "libICEpost"
-<<<<<<< HEAD
-version = "0.10.dev1"
-=======
-version = "0.10.2"
->>>>>>> 6662d152
+version = "0.10.dev2"
 
 authors = [
   { name="Federico Ramognino", email="federico.ramognino@polimi.it" },
