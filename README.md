--- conflicted
+++ resolved
@@ -51,13 +51,9 @@
 3. Now open VS Code and with the `Open Folder` command, under the `File` tab open the folder you just created;
 4. You should find yourself in VS Code with the `Explorer` bar on the left that has the name of the folder you created as title.
 
-<<<<<<< HEAD
 ![screenshot](./docs/ImagesForMd/First_Explorer.png)
 
-> [!NOTE]
-=======
 > [!IMPORTANT]
->>>>>>> c865a475
 > Important only for Windows user  
 
 Now the `Setting` tab (`Ctrl+,`), and input in the search bar:
